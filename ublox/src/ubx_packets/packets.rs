use super::{
    ubx_checksum, MemWriter, Position, UbxChecksumCalc, UbxPacketCreator, UbxPacketMeta,
    UbxUnknownPacketRef, SYNC_CHAR_1, SYNC_CHAR_2,
};
use crate::error::{MemWriterError, ParserError};
use bitflags::bitflags;
use chrono::prelude::*;
use core::fmt;
use num_traits::cast::{FromPrimitive, ToPrimitive};
use num_traits::float::FloatCore;
use ublox_derive::{
    define_recv_packets, ubx_extend, ubx_extend_bitflags, ubx_packet_recv, ubx_packet_recv_send,
    ubx_packet_send,
};

/// Geodetic Position Solution
#[ubx_packet_recv]
#[ubx(class = 1, id = 2, fixed_payload_len = 28)]
struct NavPosLlh {
    /// GPS Millisecond Time of Week
    itow: u32,

    /// Longitude
    #[ubx(map_type = f64, scale = 1e-7, alias = lon_degrees)]
    lon: i32,

    /// Latitude
    #[ubx(map_type = f64, scale = 1e-7, alias = lat_degrees)]
    lat: i32,

    /// Height above Ellipsoid
    #[ubx(map_type = f64, scale = 1e-3)]
    height_meters: i32,

    /// Height above mean sea level
    #[ubx(map_type = f64, scale = 1e-3)]
    height_msl: i32,

    /// Horizontal Accuracy Estimate
    #[ubx(map_type = f64, scale = 1e-3)]
    h_ack: u32,

    /// Vertical Accuracy Estimate
    #[ubx(map_type = f64, scale = 1e-3)]
    v_acc: u32,
}

/// Velocity Solution in NED
#[ubx_packet_recv]
#[ubx(class = 1, id = 0x12, fixed_payload_len = 36)]
struct NavVelNed {
    /// GPS Millisecond Time of Week
    itow: u32,

    /// north velocity (m/s)
    #[ubx(map_type = f64, scale = 1e-2)]
    vel_north: i32,

    /// east velocity (m/s)
    #[ubx(map_type = f64, scale = 1e-2)]
    vel_east: i32,

    /// down velocity (m/s)
    #[ubx(map_type = f64, scale = 1e-2)]
    vel_down: i32,

    /// Speed 3-D (m/s)
    #[ubx(map_type = f64, scale = 1e-2)]
    speed_3d: u32,

    /// Ground speed (m/s)
    #[ubx(map_type = f64, scale = 1e-2)]
    ground_speed: u32,

    /// Heading of motion 2-D (degrees)
    #[ubx(map_type = f64, scale = 1e-5, alias = heading_degrees)]
    heading: i32,

    /// Speed Accuracy Estimate (m/s)
    #[ubx(map_type = f64, scale = 1e-2)]
    speed_accuracy_estimate: u32,

    /// Course / Heading Accuracy Estimate (degrees)
    #[ubx(map_type = f64, scale = 1e-5)]
    course_heading_accuracy_estimate: u32,
}

/// Navigation Position Velocity Time Solution
#[ubx_packet_recv]
#[ubx(class = 1, id = 0x07, fixed_payload_len = 92)]
struct NavPosVelTime {
    /// GPS Millisecond Time of Week
    itow: u32,
    year: u16,
    month: u8,
    day: u8,
    hour: u8,
    min: u8,
    sec: u8,
    valid: u8,
    time_accuracy: u32,
    nanosecond: i32,

    /// GNSS fix Type
    #[ubx(map_type = GpsFix)]
    fix_type: u8,
    #[ubx(map_type = NavPosVelTimeFlags)]
    flags: u8,
    #[ubx(map_type = NavPosVelTimeFlags2)]
    flags2: u8,
    num_satellites: u8,
    #[ubx(map_type = f64, scale = 1e-7, alias = lon_degrees)]
    lon: i32,
    #[ubx(map_type = f64, scale = 1e-7, alias = lat_degrees)]
    lat: i32,

    /// Height above Ellipsoid
    #[ubx(map_type = f64, scale = 1e-3)]
    height_meters: i32,

    /// Height above mean sea level
    #[ubx(map_type = f64, scale = 1e-3)]
    height_msl: i32,
    horiz_accuracy: u32,
    vert_accuracy: u32,

    /// north velocity (m/s)
    #[ubx(map_type = f64, scale = 1e-3)]
    vel_north: i32,

    /// east velocity (m/s)
    #[ubx(map_type = f64, scale = 1e-3)]
    vel_east: i32,

    /// down velocity (m/s)
    #[ubx(map_type = f64, scale = 1e-3)]
    vel_down: i32,

    /// Ground speed (m/s)
    #[ubx(map_type = f64, scale = 1e-3)]
    ground_speed: u32,

    /// Heading of motion 2-D (degrees)
    #[ubx(map_type = f64, scale = 1e-5, alias = heading_degrees)]
    heading: i32,

    /// Speed Accuracy Estimate (m/s)
    #[ubx(map_type = f64, scale = 1e-3)]
    speed_accuracy_estimate: u32,

    /// Heading accuracy estimate (both motionand vehicle) (degrees)
    #[ubx(map_type = f64, scale = 1e-5)]
    heading_accuracy_estimate: u32,

    /// Position DOP
    pdop: u16,
    reserved1: [u8; 6],
    #[ubx(map_type = f64, scale = 1e-5, alias = heading_of_vehicle_degrees)]
    heading_of_vehicle: i32,
    #[ubx(map_type = f64, scale = 1e-2, alias = magnetic_declination_degrees)]
    magnetic_declination: i16,
    #[ubx(map_type = f64, scale = 1e-2, alias = magnetic_declination_accuracy_degrees)]
    magnetic_declination_accuracy: u16,
}

#[ubx_extend_bitflags]
#[ubx(from, rest_reserved)]
bitflags! {
    /// Fix status flags for `NavPosVelTime`
    pub struct NavPosVelTimeFlags: u8 {
        /// position and velocity valid and within DOP and ACC Masks
        const GPS_FIX_OK = 1;
        /// DGPS used
        const DIFF_SOLN = 2;
        /// 1 = heading of vehicle is valid
        const HEAD_VEH_VALID = 0x20;
        const CARR_SOLN_FLOAT = 0x40;
        const CARR_SOLN_FIXED = 0x80;
    }
}

#[ubx_extend_bitflags]
#[ubx(from, rest_reserved)]
bitflags! {
    /// Additional flags for `NavPosVelTime`
    pub struct NavPosVelTimeFlags2: u8 {
        /// 1 = information about UTC Date and Time of Day validity confirmation
        /// is available. This flag is only supported in Protocol Versions
        /// 19.00, 19.10, 20.10, 20.20, 20.30, 22.00, 23.00, 23.01,27 and 28.
        const CONFIRMED_AVAI = 0x20;
        /// 1 = UTC Date validity could be confirmed
        /// (confirmed by using an additional independent source)
        const CONFIRMED_DATE = 0x40;
        /// 1 = UTC Time of Day could be confirmed
        /// (confirmed by using an additional independent source)
        const CONFIRMED_TIME = 0x80;
    }
}

///  Receiver Navigation Status
#[ubx_packet_recv]
#[ubx(class = 1, id = 3, fixed_payload_len = 16)]
struct NavStatus {
    /// GPS Millisecond Time of Week
    itow: u32,

    /// GPS fix Type, this value does not qualify a fix as

    /// valid and within the limits
    #[ubx(map_type = GpsFix)]
    fix_type: u8,

    /// Navigation Status Flags
    #[ubx(map_type = NavStatusFlags)]
    flags: u8,

    /// Fix Status Information
    #[ubx(map_type = FixStatusInfo)]
    fix_stat: u8,

    /// further information about navigation output
    #[ubx(map_type = NavStatusFlags2)]
    flags2: u8,

    /// Time to first fix (millisecond time tag)
    time_to_first_fix: u32,

    /// Milliseconds since Startup / Reset
    uptime_ms: u32,
}

/// Dilution of precision
#[ubx_packet_recv]
#[ubx(class = 1, id = 4, fixed_payload_len = 18)]
struct NavDop {
    /// GPS Millisecond Time of Week
    itow: u32,
    #[ubx(map_type = f32, scale = 1e-2)]
    geometric_dop: u16,
    #[ubx(map_type = f32, scale = 1e-2)]
    position_dop: u16,
    #[ubx(map_type = f32, scale = 1e-2)]
    time_dop: u16,
    #[ubx(map_type = f32, scale = 1e-2)]
    vertical_dop: u16,
    #[ubx(map_type = f32, scale = 1e-2)]
    horizontal_dop: u16,
    #[ubx(map_type = f32, scale = 1e-2)]
    northing_dop: u16,
    #[ubx(map_type = f32, scale = 1e-2)]
    easting_dop: u16,
}

/// Navigation Solution Information
#[ubx_packet_recv]
#[ubx(class = 1, id = 6, fixed_payload_len = 52)]
struct NavSolution {
    /// GPS Millisecond Time of Week
    itow: u32,

    /// Fractional part of iTOW (range: +/-500000).
    ftow_ns: i32,

    /// GPS week number of the navigation epoch
    week: i16,

    /// GPS fix Type
    #[ubx(map_type = GpsFix)]
    fix_type: u8,

    /// Navigation Status Flags
    #[ubx(map_type = NavStatusFlags)]
    flags: u8,

    /// ECEF X coordinate (meters)
    #[ubx(map_type = f64, scale = 1e-2)]
    ecef_x: i32,

    /// ECEF Y coordinate (meters)
    #[ubx(map_type = f64, scale = 1e-2)]
    ecef_y: i32,

    /// ECEF Z coordinate (meters)
    #[ubx(map_type = f64, scale = 1e-2)]
    ecef_z: i32,

    /// 3D Position Accuracy Estimate
    #[ubx(map_type = f64, scale = 1e-2)]
    position_accuracy_estimate: u32,

    /// ECEF X velocity (m/s)
    #[ubx(map_type = f64, scale = 1e-2)]
    ecef_vx: i32,

    /// ECEF Y velocity (m/s)
    #[ubx(map_type = f64, scale = 1e-2)]
    ecef_vy: i32,

    /// ECEF Z velocity (m/s)
    #[ubx(map_type = f64, scale = 1e-2)]
    ecef_vz: i32,

    /// Speed Accuracy Estimate
    #[ubx(map_type = f64, scale = 1e-2)]
    speed_accuracy_estimate: u32,

    /// Position DOP
    #[ubx(map_type = f32, scale = 1e-2)]
    pdop: u16,
    reserved1: u8,

    /// Number of SVs used in Nav Solution
    num_sv: u8,
    reserved2: [u8; 4],
}

/// GPS fix Type
#[ubx_extend]
#[ubx(from, rest_reserved)]
#[repr(u8)]
#[derive(Debug, Copy, Clone, PartialEq)]
pub enum GpsFix {
    NoFix = 0,
    DeadReckoningOnly = 1,
    Fix2D = 2,
    Fix3D = 3,
    GPSPlusDeadReckoning = 4,
    TimeOnlyFix = 5,
}

#[ubx_extend_bitflags]
#[ubx(from, rest_reserved)]
bitflags! {
    /// Navigation Status Flags
    pub struct NavStatusFlags: u8 {
        /// position and velocity valid and within DOP and ACC Masks
        const GPS_FIX_OK = 1;
        /// DGPS used
        const DIFF_SOLN = 2;
        /// Week Number valid
        const WKN_SET = 4;
        /// Time of Week valid
        const TOW_SET = 8;
    }
}

/// Fix Status Information
#[repr(transparent)]
#[derive(Copy, Clone)]
pub struct FixStatusInfo(u8);

impl FixStatusInfo {
    pub const fn has_pr_prr_correction(self) -> bool {
        (self.0 & 1) == 1
    }
    pub fn map_matching(self) -> MapMatchingStatus {
        let bits = (self.0 >> 6) & 3;
        match bits {
            0 => MapMatchingStatus::None,
            1 => MapMatchingStatus::Valid,
            2 => MapMatchingStatus::Used,
            3 => MapMatchingStatus::Dr,
            _ => unreachable!(),
        }
    }
    pub const fn from(x: u8) -> Self {
        Self(x)
    }
}

impl fmt::Debug for FixStatusInfo {
    fn fmt(&self, f: &mut fmt::Formatter<'_>) -> fmt::Result {
        f.debug_struct("FixStatusInfo")
            .field("has_pr_prr_correction", &self.has_pr_prr_correction())
            .field("map_matching", &self.map_matching())
            .finish()
    }
}

#[derive(Copy, Clone, Debug)]
pub enum MapMatchingStatus {
    None = 0,
    /// valid, i.e. map matching data was received, but was too old
    Valid = 1,
    /// used, map matching data was applied
    Used = 2,
    /// map matching was the reason to enable the dead reckoning
    /// gpsFix type instead of publishing no fix
    Dr = 3,
}

/// Further information about navigation output
/// Only for FW version >= 7.01; undefined otherwise
#[ubx_extend]
#[ubx(from, rest_reserved)]
#[repr(u8)]
#[derive(Debug, Copy, Clone)]
enum NavStatusFlags2 {
    Acquisition = 0,
    Tracking = 1,
    PowerOptimizedTracking = 2,
    Inactive = 3,
}

#[repr(transparent)]
#[derive(Copy, Clone)]
pub struct NavSatSvFlags(u32);

impl NavSatSvFlags {
    pub fn quality_ind(self) -> NavSatQualityIndicator {
        let bits = self.0 & 0x7;
        match bits {
            0 => NavSatQualityIndicator::NoSignal,
            1 => NavSatQualityIndicator::Searching,
            2 => NavSatQualityIndicator::SignalAcquired,
            3 => NavSatQualityIndicator::SignalDetected,
            4 => NavSatQualityIndicator::CodeLock,
            5 | 6 | 7 => NavSatQualityIndicator::CarrierLock,
            _ => {
                panic!("Unexpected 3-bit bitfield value {}!", bits);
            }
        }
    }

    pub fn sv_used(self) -> bool {
        (self.0 >> 3) & 0x1 != 0
    }

    pub fn health(self) -> NavSatSvHealth {
        let bits = (self.0 >> 4) & 0x3;
        match bits {
            1 => NavSatSvHealth::Healthy,
            2 => NavSatSvHealth::Unhealthy,
            x => NavSatSvHealth::Unknown(x as u8),
        }
    }

    pub fn differential_correction_available(self) -> bool {
        (self.0 >> 6) & 0x1 != 0
    }

    pub fn smoothed(self) -> bool {
        (self.0 >> 7) & 0x1 != 0
    }

    pub fn orbit_source(self) -> NavSatOrbitSource {
        let bits = (self.0 >> 8) & 0x7;
        match bits {
            0 => NavSatOrbitSource::NoInfoAvailable,
            1 => NavSatOrbitSource::Ephemeris,
            2 => NavSatOrbitSource::Almanac,
            3 => NavSatOrbitSource::AssistNowOffline,
            4 => NavSatOrbitSource::AssistNowAutonomous,
            x => NavSatOrbitSource::Other(x as u8),
        }
    }

    pub fn ephemeris_available(self) -> bool {
        (self.0 >> 11) & 0x1 != 0
    }

    pub fn almanac_available(self) -> bool {
        (self.0 >> 12) & 0x1 != 0
    }

    pub fn an_offline_available(self) -> bool {
        (self.0 >> 13) & 0x1 != 0
    }

    pub fn an_auto_available(self) -> bool {
        (self.0 >> 14) & 0x1 != 0
    }

    pub fn sbas_corr(self) -> bool {
        (self.0 >> 16) & 0x1 != 0
    }

    pub fn rtcm_corr(self) -> bool {
        (self.0 >> 17) & 0x1 != 0
    }

    pub fn slas_corr(self) -> bool {
        (self.0 >> 18) & 0x1 != 0
    }

    pub fn spartn_corr(self) -> bool {
        (self.0 >> 19) & 0x1 != 0
    }

    pub fn pr_corr(self) -> bool {
        (self.0 >> 20) & 0x1 != 0
    }

    pub fn cr_corr(self) -> bool {
        (self.0 >> 21) & 0x1 != 0
    }

    pub fn do_corr(self) -> bool {
        (self.0 >> 22) & 0x1 != 0
    }

    pub const fn from(x: u32) -> Self {
        Self(x)
    }
}

impl fmt::Debug for NavSatSvFlags {
    fn fmt(&self, f: &mut fmt::Formatter<'_>) -> fmt::Result {
        f.debug_struct("NavSatSvFlags")
            .field("quality_ind", &self.quality_ind())
            .field("sv_used", &self.sv_used())
            .field("health", &self.health())
            .field(
                "differential_correction_available",
                &self.differential_correction_available(),
            )
            .field("smoothed", &self.smoothed())
            .field("orbit_source", &self.orbit_source())
            .field("ephemeris_available", &self.ephemeris_available())
            .field("almanac_available", &self.almanac_available())
            .field("an_offline_available", &self.an_offline_available())
            .field("an_auto_available", &self.an_auto_available())
            .field("sbas_corr", &self.sbas_corr())
            .field("rtcm_corr", &self.rtcm_corr())
            .field("slas_corr", &self.slas_corr())
            .field("spartn_corr", &self.spartn_corr())
            .field("pr_corr", &self.pr_corr())
            .field("cr_corr", &self.cr_corr())
            .field("do_corr", &self.do_corr())
            .finish()
    }
}

#[derive(Copy, Clone, Debug)]
pub enum NavSatQualityIndicator {
    NoSignal,
    Searching,
    SignalAcquired,
    SignalDetected,
    CodeLock,
    CarrierLock,
}

#[derive(Copy, Clone, Debug)]
pub enum NavSatSvHealth {
    Healthy,
    Unhealthy,
    Unknown(u8),
}

#[derive(Copy, Clone, Debug)]
pub enum NavSatOrbitSource {
    NoInfoAvailable,
    Ephemeris,
    Almanac,
    AssistNowOffline,
    AssistNowAutonomous,
    Other(u8),
}

#[ubx_packet_recv]
#[ubx(class = 0x01, id = 0x35, fixed_payload_len = 12)]
struct NavSatSvInfo {
    gnss_id: u8,
    sv_id: u8,
    cno: u8,
    elev: i8,
    azim: i16,
    pr_res: i16,

    #[ubx(map_type = NavSatSvFlags)]
    flags: u32,
}

/*impl fmt::Debug for NavSatSvInfoRef<'_> {
    fn fmt(&self, f: &mut fmt::Formatter<'_>) -> fmt::Result {
        f.debug_struct("NavSatSvInfo")
            .field("gnss_id", &self.gnss_id())
            .field("sv_id", &self.sv_id())
            .field("cno", &self.cno())
            .field("elev", &self.elev())
            .field("azim", &self.azim())
            .field("pr_res", &self.pr_res())
            .field("flags", &self.flags())
            .finish()
    }
}*/

pub struct NavSatIter<'a> {
    data: &'a [u8],
    offset: usize,
}

impl<'a> core::iter::Iterator for NavSatIter<'a> {
    type Item = NavSatSvInfoRef<'a>;

    fn next(&mut self) -> Option<Self::Item> {
        if self.offset < self.data.len() {
            let data = &self.data[self.offset..self.offset + 12];
            self.offset += 12;
            Some(NavSatSvInfoRef(data))
        } else {
            None
        }
    }
}

impl fmt::Debug for NavSatIter<'_> {
    fn fmt(&self, f: &mut fmt::Formatter<'_>) -> fmt::Result {
        f.debug_struct("NavSatIter").finish()
    }
}

#[ubx_packet_recv]
#[ubx(class = 0x01, id = 0x35, max_payload_len = 1240)]
struct NavSat {
    /// GPS time of week in ms
    itow: u32,

    /// Message version, should be 1
    version: u8,

    num_svs: u8,

    reserved: u16,

    #[ubx(map_type = NavSatIter,
        may_fail,
        is_valid = navsat::is_valid,
        from = navsat::convert_to_iter,
        get_as_ref)]
    svs: [u8; 0],
}

mod navsat {
    use super::NavSatIter;

    pub(crate) fn convert_to_iter(bytes: &[u8]) -> NavSatIter {
        NavSatIter {
            data: bytes,
            offset: 0,
        }
    }

    pub(crate) fn is_valid(bytes: &[u8]) -> bool {
        bytes.len() % 12 == 0
    }
}

/// Odometer solution
#[ubx_packet_recv]
#[ubx(class = 0x01, id = 0x09, fixed_payload_len = 20)]
struct NavOdo {
    version: u8,
    reserved: [u8; 3],
    i_tow: u32,
    distance: u32,
    total_distance: u32,
    distance_std: u32,
}

/// Reset odometer
#[ubx_packet_send]
#[ubx(class = 0x01, id = 0x10, fixed_payload_len = 0)]
struct NavResetOdo {}

/// Configure odometer
#[ubx_packet_recv_send]
#[ubx(
    class = 0x06,
    id = 0x1E,
    fixed_payload_len = 20,
    flags = "default_for_builder"
)]
struct CfgOdo {
    version: u8,
    reserved: [u8; 3],
    /// Odometer COG filter flags. See [OdoCogFilterFlags] for details.
    #[ubx(map_type = OdoCogFilterFlags)]
    flags: u8,
    #[ubx(map_type = OdoProfile, may_fail)]
    odo_cfg: u8,
    reserved2: [u8; 6],
    cog_max_speed: u8,
    cog_max_pos_acc: u8,
    reserved3: [u8; 2],
    vel_lp_gain: u8,
    cog_lp_gain: u8,
    reserved4: [u8; 2],
}

#[ubx_extend_bitflags]
#[ubx(from, into_raw, rest_reserved)]
bitflags! {
    #[derive(Default)]
    pub struct OdoCogFilterFlags: u8 {
        /// Odometer enabled flag
        const USE_ODO = 0x01;
        /// Low-speed COG filter enabled flag
        const USE_COG = 0x02;
        /// Output low-pass filtered velocity flag
        const OUT_LP_VEL = 0x04;
        /// Output low-pass filtered heading (COG) flag
        const OUT_LP_COG = 0x08;
    }
}

/// Odometer configuration profile
#[ubx_extend]
#[ubx(from_unchecked, into_raw, rest_error)]
#[repr(u8)]
#[derive(Clone, Copy, Debug)]
pub enum OdoProfile {
    Running = 0,
    Cycling = 1,
    Swimming = 2,
    Car = 3,
    Custom = 4,
}

impl Default for OdoProfile {
    fn default() -> Self {
        Self::Running
    }
}

/// Information message conifg
#[ubx_packet_recv_send]
#[ubx(
    class = 0x06,
    id = 0x2,
    fixed_payload_len = 10,
    flags = "default_for_builder"
)]
struct CfgInf {
    protocol_id: u8,
    reserved: [u8; 3],
    #[ubx(map_type = CfgInfMask)]
    inf_msg_mask_0: u8,
    #[ubx(map_type = CfgInfMask)]
    inf_msg_mask_1: u8,
    #[ubx(map_type = CfgInfMask)]
    inf_msg_mask_2: u8,
    #[ubx(map_type = CfgInfMask)]
    inf_msg_mask_3: u8,
    #[ubx(map_type = CfgInfMask)]
    inf_msg_mask_4: u8,
    #[ubx(map_type = CfgInfMask)]
    inf_msg_mask_5: u8,
}

#[ubx_extend_bitflags]
#[ubx(from, into_raw, rest_reserved)]
bitflags! {
    /// `CfgInfMask` parameters bitmask
    #[derive(Default)]
    pub struct CfgInfMask: u8 {
        const ERROR = 0x1;
        const WARNING = 0x2;
        const NOTICE = 0x4;
        const DEBUG = 0x08;
        const TEST  = 0x10;
    }
}

#[ubx_packet_recv]
#[ubx(
    class = 0x4,
    id = 0x0,
    max_payload_len = 1240,
    flags = "default_for_builder"
)]
struct InfError {
    #[ubx(map_type = Option<&str>,
        may_fail,
        is_valid = inf::is_valid,
        from = inf::convert_to_str,
        get_as_ref)]
    message: [u8; 0],
}

#[ubx_packet_recv]
#[ubx(
    class = 0x4,
    id = 0x2,
    max_payload_len = 1240,
    flags = "default_for_builder"
)]
struct InfNotice {
    #[ubx(map_type = Option<&str>,
        may_fail,
        is_valid = inf::is_valid,
        from = inf::convert_to_str,
        get_as_ref)]
    message: [u8; 0],
}

#[ubx_packet_recv]
#[ubx(
    class = 0x4,
    id = 0x3,
    max_payload_len = 1240,
    flags = "default_for_builder"
)]
struct InfTest {
    #[ubx(map_type = Option<&str>,
        may_fail,
        is_valid = inf::is_valid,
        from = inf::convert_to_str,
        get_as_ref)]
    message: [u8; 0],
}

#[ubx_packet_recv]
#[ubx(
    class = 0x4,
    id = 0x1,
    max_payload_len = 1240,
    flags = "default_for_builder"
)]
struct InfWarning {
    #[ubx(map_type = Option<&str>,
        may_fail,
        is_valid = inf::is_valid,
        from = inf::convert_to_str,
        get_as_ref)]
    message: [u8; 0],
}

#[ubx_packet_recv]
#[ubx(
    class = 0x4,
    id = 0x4,
    max_payload_len = 1240,
    flags = "default_for_builder"
)]
struct InfDebug {
    #[ubx(map_type = Option<&str>,
        may_fail,
        is_valid = inf::is_valid,
        from = inf::convert_to_str,
        get_as_ref)]
    message: [u8; 0],
}

mod inf {
    pub(crate) fn convert_to_str(bytes: &[u8]) -> Option<&str> {
        match core::str::from_utf8(bytes) {
            Ok(msg) => Some(msg),
            Err(_) => None,
        }
    }

    pub(crate) fn is_valid(_bytes: &[u8]) -> bool {
        // Validity is checked in convert_to_str
        true
    }
}

#[ubx_packet_send]
#[ubx(
    class = 0x0B,
    id = 0x01,
    fixed_payload_len = 48,
    flags = "default_for_builder"
)]
struct AidIni {
    ecef_x_or_lat: i32,
    ecef_y_or_lon: i32,
    ecef_z_or_alt: i32,
    pos_accuracy: u32,
    time_cfg: u16,
    week_or_ym: u16,
    tow_or_hms: u32,
    tow_ns: i32,
    tm_accuracy_ms: u32,
    tm_accuracy_ns: u32,
    clk_drift_or_freq: i32,
    clk_drift_or_freq_accuracy: u32,
    flags: u32,
}

impl AidIniBuilder {
    pub fn set_position(mut self, pos: Position) -> Self {
        self.ecef_x_or_lat = (pos.lat * 10_000_000.0) as i32;
        self.ecef_y_or_lon = (pos.lon * 10_000_000.0) as i32;
        self.ecef_z_or_alt = (pos.alt * 100.0) as i32; // Height is in centimeters, here
        self.flags |= (1 << 0) | (1 << 5);
        self
    }

    pub fn set_time(mut self, tm: DateTime<Utc>) -> Self {
        self.week_or_ym = (match tm.year_ce() {
            (true, yr) => yr - 2000,
            (false, _) => {
                panic!("AID-INI packet only supports years after 2000");
            }
        } * 100
            + tm.month0()) as u16;
        self.tow_or_hms = tm.hour() * 10000 + tm.minute() * 100 + tm.second();
        self.tow_ns = tm.nanosecond() as i32;
        self.flags |= (1 << 1) | (1 << 10);
        self
    }
}

/// ALP client requests AlmanacPlus data from server
#[ubx_packet_recv]
#[ubx(class = 0x0B, id = 0x32, fixed_payload_len = 16)]
struct AlpSrv {
    pub id_size: u8,
    pub data_type: u8,
    pub offset: u16,
    pub size: u16,
    pub file_id: u16,
    pub data_size: u16,
    pub id1: u8,
    pub id2: u8,
    pub id3: u32,
}

/// Messages in this class are sent as a result of a CFG message being
/// received, decoded and processed by thereceiver.
#[ubx_packet_recv]
#[ubx(class = 5, id = 1, fixed_payload_len = 2)]
struct AckAck {
    /// Class ID of the Acknowledged Message
    class: u8,

    /// Message ID of the Acknowledged Message
    msg_id: u8,
}

impl<'a> AckAckRef<'a> {
    pub fn is_ack_for<T: UbxPacketMeta>(&self) -> bool {
        self.class() == T::CLASS && self.msg_id() == T::ID
    }
}

/// Message Not-Acknowledge
#[ubx_packet_recv]
#[ubx(class = 5, id = 0, fixed_payload_len = 2)]
struct AckNak {
    /// Class ID of the Acknowledged Message
    class: u8,

    /// Message ID of the Acknowledged Message
    msg_id: u8,
}

impl<'a> AckNakRef<'a> {
    pub fn is_nak_for<T: UbxPacketMeta>(&self) -> bool {
        self.class() == T::CLASS && self.msg_id() == T::ID
    }
}

/// Reset Receiver / Clear Backup Data Structures
#[ubx_packet_send]
#[ubx(class = 6, id = 4, fixed_payload_len = 4)]
struct CfgRst {
    /// Battery backed RAM sections to clear
    #[ubx(map_type = NavBbrMask)]
    nav_bbr_mask: u16,

    /// Reset Type
    #[ubx(map_type = ResetMode)]
    reset_mode: u8,
    reserved1: u8,
}

/// Reset Receiver / Clear Backup Data Structures
#[ubx_packet_recv_send]
#[ubx(class = 6, id = 0x13, fixed_payload_len = 4)]
struct CfgAnt {
    /// Antenna flag mask. See [AntFlags] for details.
    #[ubx(map_type = AntFlags)]
    flags: u16,
    /// Antenna pin configuration. See 32.10.1.1 in receiver spec for details.
    pins: u16,
}

#[ubx_extend_bitflags]
#[ubx(from, into_raw, rest_reserved)]
bitflags! {
    #[derive(Default)]
    pub struct AntFlags: u16 {
        /// Enable supply voltage control signal
        const SVCS = 0x01;
        /// Enable short circuit detection
        const SCD = 0x02;
        /// Enable open circuit detection
        const OCD = 0x04;
        /// Power down on short circuit detection
        const PDWN_ON_SCD = 0x08;
        /// Enable automatic recovery from short circuit state
        const RECOVERY = 0x10;
    }
}

#[ubx_extend_bitflags]
#[ubx(into_raw, rest_reserved)]
bitflags! {
    /// Battery backed RAM sections to clear
    pub struct NavBbrMask: u16 {
        const EPHEMERIS = 1;
        const ALMANACH = 2;
        const HEALTH = 4;
        const KLOBUCHARD = 8;
        const POSITION = 16;
        const CLOCK_DRIFT = 32;
        const OSCILATOR_PARAMETER = 64;
        const UTC_CORRECTION_PARAMETERS = 0x80;
        const RTC = 0x100;
        const SFDR_PARAMETERS = 0x800;
        const SFDR_VEHICLE_MONITORING_PARAMETERS = 0x1000;
        const TCT_PARAMETERS = 0x2000;
        const AUTONOMOUS_ORBIT_PARAMETERS = 0x8000;
    }
}

/// Predefined values for `NavBbrMask`
#[derive(Clone, Copy)]
#[repr(transparent)]
pub struct NavBbrPredefinedMask(u16);

impl From<NavBbrPredefinedMask> for NavBbrMask {
    fn from(x: NavBbrPredefinedMask) -> Self {
        Self::from_bits_truncate(x.0)
    }
}

impl NavBbrPredefinedMask {
    pub const HOT_START: NavBbrPredefinedMask = NavBbrPredefinedMask(0);
    pub const WARM_START: NavBbrPredefinedMask = NavBbrPredefinedMask(1);
    pub const COLD_START: NavBbrPredefinedMask = NavBbrPredefinedMask(0xFFFF);
}

/// Reset Type
#[repr(u8)]
#[derive(Clone, Copy, Debug)]
pub enum ResetMode {
    /// Hardware reset (Watchdog) immediately
    HardwareResetImmediately = 0,
    ControlledSoftwareReset = 0x1,
    ControlledSoftwareResetGpsOnly = 0x02,
    /// Hardware reset (Watchdog) after shutdown (>=FW6.0)
    HardwareResetAfterShutdown = 0x04,
    ControlledGpsStop = 0x08,
    ControlledGpsStart = 0x09,
}

impl ResetMode {
    const fn into_raw(self) -> u8 {
        self as u8
    }
}

/// Port Configuration for I2C
#[ubx_packet_recv_send]
#[ubx(
    class = 0x06,
    id = 0x00,
    fixed_payload_len = 20,
    flags = "default_for_builder"
)]
struct CfgPrtI2c {
    #[ubx(map_type = I2cPortId, may_fail)]
    portid: u8,
    reserved1: u8,
    /// TX ready PIN configuration
    tx_ready: u16,
    /// I2C Mode Flags
    mode: u32,
    reserved2: u32,
    #[ubx(map_type = InProtoMask)]
    in_proto_mask: u16,
    #[ubx(map_type = OutProtoMask)]
    out_proto_mask: u16,
    flags: u16,
    reserved3: u16,
}

/// Port Identifier Number (= 0 for I2C ports)
#[ubx_extend]
#[ubx(from_unchecked, into_raw, rest_error)]
#[repr(u8)]
#[derive(Debug, Copy, Clone)]
pub enum I2cPortId {
    I2c = 0,
}

impl Default for I2cPortId {
    fn default() -> Self {
        Self::I2c
    }
}

/// Port Configuration for UART
#[ubx_packet_recv_send]
#[ubx(class = 0x06, id = 0x00, fixed_payload_len = 20)]
struct CfgPrtUart {
    #[ubx(map_type = UartPortId, may_fail)]
    portid: u8,
    reserved0: u8,
    tx_ready: u16,
    #[ubx(map_type = UartMode)]
    mode: u32,
    baud_rate: u32,
    #[ubx(map_type = InProtoMask)]
    in_proto_mask: u16,
    #[ubx(map_type = OutProtoMask)]
    out_proto_mask: u16,
    flags: u16,
    reserved5: u16,
}

/// Port Identifier Number (= 1 or 2 for UART ports)
#[ubx_extend]
#[ubx(from_unchecked, into_raw, rest_error)]
#[repr(u8)]
#[derive(Debug, Copy, Clone)]
pub enum UartPortId {
    Uart1 = 1,
    Uart2 = 2,
    Usb = 3,
}

#[derive(Debug, Copy, Clone)]
pub struct UartMode {
    data_bits: DataBits,
    parity: Parity,
    stop_bits: StopBits,
}

impl UartMode {
    pub const fn new(data_bits: DataBits, parity: Parity, stop_bits: StopBits) -> Self {
        Self {
            data_bits,
            parity,
            stop_bits,
        }
    }

    const fn into_raw(self) -> u32 {
        self.data_bits.into_raw() | self.parity.into_raw() | self.stop_bits.into_raw()
    }
}

impl From<u32> for UartMode {
    fn from(mode: u32) -> Self {
        let data_bits = DataBits::from(mode);
        let parity = Parity::from(mode);
        let stop_bits = StopBits::from(mode);

        Self {
            data_bits,
            parity,
            stop_bits,
        }
    }
}

#[derive(Debug, Clone, Copy)]
pub enum DataBits {
    Seven,
    Eight,
}

impl DataBits {
    const POSITION: u32 = 6;
    const MASK: u32 = 0b11;

    const fn into_raw(self) -> u32 {
        (match self {
            Self::Seven => 0b10,
            Self::Eight => 0b11,
        }) << Self::POSITION
    }
}

impl From<u32> for DataBits {
    fn from(mode: u32) -> Self {
        match (mode >> Self::POSITION) & Self::MASK {
            0b00 => unimplemented!("five data bits"),
            0b01 => unimplemented!("six data bits"),
            0b10 => Self::Seven,
            0b11 => Self::Eight,
            _ => unreachable!(),
        }
    }
}

#[derive(Debug, Clone, Copy)]
pub enum Parity {
    Even,
    Odd,
    None,
}

impl Parity {
    const POSITION: u32 = 9;
    const MASK: u32 = 0b111;

    const fn into_raw(self) -> u32 {
        (match self {
            Self::Even => 0b000,
            Self::Odd => 0b001,
            Self::None => 0b100,
        }) << Self::POSITION
    }
}

impl From<u32> for Parity {
    fn from(mode: u32) -> Self {
        match (mode >> Self::POSITION) & Self::MASK {
            0b000 => Self::Even,
            0b001 => Self::Odd,
            0b100 | 0b101 => Self::None,
            0b010 | 0b011 | 0b110 | 0b111 => unimplemented!("reserved"),
            _ => unreachable!(),
        }
    }
}

#[derive(Debug, Clone, Copy)]
pub enum StopBits {
    One,
    OneHalf,
    Two,
    Half,
}

impl StopBits {
    const POSITION: u32 = 12;
    const MASK: u32 = 0b11;

    const fn into_raw(self) -> u32 {
        (match self {
            Self::One => 0b00,
            Self::OneHalf => 0b01,
            Self::Two => 0b10,
            Self::Half => 0b11,
        }) << Self::POSITION
    }
}

impl From<u32> for StopBits {
    fn from(mode: u32) -> Self {
        match (mode >> Self::POSITION) & Self::MASK {
            0b00 => Self::One,
            0b01 => Self::OneHalf,
            0b10 => Self::Two,
            0b11 => Self::Half,
            _ => unreachable!(),
        }
    }
}

/// Port Configuration for SPI Port
#[ubx_packet_recv_send]
#[ubx(
    class = 0x06,
    id = 0x00,
    fixed_payload_len = 20,
    flags = "default_for_builder"
)]
struct CfgPrtSpi {
    #[ubx(map_type = SpiPortId, may_fail)]
    portid: u8,
    reserved0: u8,
    /// TX ready PIN configuration
    tx_ready: u16,
    /// SPI Mode Flags
    mode: u32,
    reserved3: u32,
    #[ubx(map_type = InProtoMask)]
    in_proto_mask: u16,
    #[ubx(map_type = OutProtoMask)]
    out_proto_mask: u16,
    flags: u16,
    reserved5: u16,
}

#[ubx_extend_bitflags]
#[ubx(from, into_raw, rest_reserved)]
bitflags! {
    /// A mask describing which input protocols are active
    /// Each bit of this mask is used for a protocol.
    /// Through that, multiple protocols can be defined on a single port
    /// Used in `CfgPrtSpi` and `CfgPrtI2c`
    #[derive(Default)]
    pub struct InProtoMask: u16 {
        const UBOX = 1;
        const NMEA = 2;
        const RTCM = 4;
        /// The bitfield inRtcm3 is not supported in protocol
        /// versions less than 20
        const RTCM3 = 0x20;
    }
}

#[ubx_extend_bitflags]
#[ubx(from, into_raw, rest_reserved)]
bitflags! {
    /// A mask describing which output protocols are active.
    /// Each bit of this mask is used for a protocol.
    /// Through that, multiple protocols can be defined on a single port
    /// Used in `CfgPrtSpi` and `CfgPrtI2c`
    #[derive(Default)]
    pub struct OutProtoMask: u16 {
        const UBLOX = 1;
        const NMEA = 2;
        /// The bitfield outRtcm3 is not supported in protocol
        /// versions less than 20
        const RTCM3 = 0x20;
    }
}

/// Port Identifier Number (= 4 for SPI port)
#[ubx_extend]
#[ubx(from_unchecked, into_raw, rest_error)]
#[repr(u8)]
#[derive(Debug, Copy, Clone)]
pub enum SpiPortId {
    Spi = 4,
}

impl Default for SpiPortId {
    fn default() -> Self {
        Self::Spi
    }
}

/// UTC Time Solution
#[ubx_packet_recv]
#[ubx(class = 1, id = 0x21, fixed_payload_len = 20)]
struct NavTimeUTC {
    /// GPS Millisecond Time of Week
    itow: u32,
    time_accuracy_estimate_ns: u32,

    /// Nanoseconds of second, range -1e9 .. 1e9
    nanos: i32,

    /// Year, range 1999..2099
    year: u16,

    /// Month, range 1..12
    month: u8,

    /// Day of Month, range 1..31
    day: u8,

    /// Hour of Day, range 0..23
    hour: u8,

    /// Minute of Hour, range 0..59
    min: u8,

    /// Seconds of Minute, range 0..59
    sec: u8,

    /// Validity Flags
    #[ubx(map_type = NavTimeUtcFlags)]
    valid: u8,
}

#[ubx_extend_bitflags]
#[ubx(from, rest_reserved)]
bitflags! {
    /// Validity Flags of `NavTimeUTC`
    pub struct NavTimeUtcFlags: u8 {
        /// Valid Time of Week
        const VALID_TOW = 1;
        /// Valid Week Number
        const VALID_WKN = 2;
        /// Valid UTC (Leap Seconds already known)
        const VALID_UTC = 4;
    }
}

/// Navigation/Measurement Rate Settings
#[ubx_packet_send]
#[ubx(class = 6, id = 8, fixed_payload_len = 6)]
struct CfgRate {
    /// Measurement Rate, GPS measurements are taken every `measure_rate_ms` milliseconds
    measure_rate_ms: u16,

    /// Navigation Rate, in number of measurement cycles.

    /// On u-blox 5 and u-blox 6, this parametercannot be changed, and is always equals 1.
    nav_rate: u16,

    /// Alignment to reference time
    #[ubx(map_type = AlignmentToReferenceTime)]
    time_ref: u16,
}

/// Alignment to reference time
#[repr(u16)]
#[derive(Clone, Copy, Debug)]
pub enum AlignmentToReferenceTime {
    Utc = 0,
    Gps = 1,
}

impl AlignmentToReferenceTime {
    const fn into_raw(self) -> u16 {
        self as u16
    }
}

/// Set Message Rate the current port
#[ubx_packet_send]
#[ubx(class = 6, id = 1, fixed_payload_len = 3)]
struct CfgMsgSinglePort {
    msg_class: u8,
    msg_id: u8,

    /// Send rate on current Target
    rate: u8,
}

impl CfgMsgSinglePortBuilder {
    #[inline]
    pub fn set_rate_for<T: UbxPacketMeta>(rate: u8) -> Self {
        Self {
            msg_class: T::CLASS,
            msg_id: T::ID,
            rate,
        }
    }
}

/// Set Message rate configuration
/// Send rate is relative to the event a message is registered on.
/// For example, if the rate of a navigation message is set to 2,
/// the message is sent every second navigation solution
#[ubx_packet_send]
#[ubx(class = 6, id = 1, fixed_payload_len = 8)]
struct CfgMsgAllPorts {
    msg_class: u8,
    msg_id: u8,

    /// Send rate on I/O Port (6 Ports)
    rates: [u8; 6],
}

impl CfgMsgAllPortsBuilder {
    #[inline]
    pub fn set_rate_for<T: UbxPacketMeta>(rates: [u8; 6]) -> Self {
        Self {
            msg_class: T::CLASS,
            msg_id: T::ID,
            rates,
        }
    }
}

/// Navigation Engine Settings
#[ubx_packet_recv_send]
#[ubx(
    class = 0x06,
    id = 0x24,
    fixed_payload_len = 36,
    flags = "default_for_builder"
)]
struct CfgNav5 {
    /// Only the masked parameters will be applied
    #[ubx(map_type = CfgNav5Params)]
    mask: u16,
    #[ubx(map_type = CfgNav5DynModel, may_fail)]
    dyn_model: u8,
    #[ubx(map_type = CfgNav5FixMode, may_fail)]
    fix_mode: u8,

    /// Fixed altitude (mean sea level) for 2D fixmode (m)
    #[ubx(map_type = f64, scale = 0.01)]
    fixed_alt: i32,

    /// Fixed altitude variance for 2D mode (m^2)
    #[ubx(map_type = f64, scale = 0.0001)]
    fixed_alt_var: u32,

    /// Minimum Elevation for a GNSS satellite to be used in NAV (deg)
    min_elev_degrees: i8,

    /// Reserved
    dr_limit: u8,

    /// Position DOP Mask to use
    #[ubx(map_type = f32, scale = 0.1)]
    pdop: u16,

    /// Time DOP Mask to use
    #[ubx(map_type = f32, scale = 0.1)]
    tdop: u16,

    /// Position Accuracy Mask (m)
    pacc: u16,

    /// Time Accuracy Mask
    /// according to manual unit is "m", but this looks like typo
    tacc: u16,

    /// Static hold threshold
    #[ubx(map_type = f32, scale = 0.01)]
    static_hold_thresh: u8,

    /// DGNSS timeout (seconds)
    dgps_time_out: u8,

    /// Number of satellites required to have
    /// C/N0 above `cno_thresh` for a fix to be attempted
    cno_thresh_num_svs: u8,

    /// C/N0 threshold for deciding whether toattempt a fix (dBHz)
    cno_thresh: u8,
    reserved1: [u8; 2],

    /// Static hold distance threshold (beforequitting static hold)
    static_hold_max_dist: u16,

    /// UTC standard to be used
    #[ubx(map_type = CfgNav5UtcStandard, may_fail)]
    utc_standard: u8,
    reserved2: [u8; 5],
}

#[ubx_extend_bitflags]
#[ubx(from, into_raw, rest_reserved)]
bitflags! {
    /// `CfgNav5` parameters bitmask
    #[derive(Default)]
    pub struct CfgNav5Params: u16 {
        /// Apply dynamic model settings
        const DYN = 1;
        /// Apply minimum elevation settings
        const MIN_EL = 2;
        /// Apply fix mode settings
       const POS_FIX_MODE = 4;
        /// Reserved
        const DR_LIM = 8;
        /// position mask settings
       const POS_MASK_APPLY = 0x10;
        /// Apply time mask settings
        const TIME_MASK = 0x20;
        /// Apply static hold settings
        const STATIC_HOLD_MASK = 0x40;
        /// Apply DGPS settings
        const DGPS_MASK = 0x80;
        /// Apply CNO threshold settings (cnoThresh, cnoThreshNumSVs)
        const CNO_THRESHOLD = 0x100;
        /// Apply UTC settings (not supported in protocol versions less than 16)
        const UTC = 0x400;
    }
}

/// Dynamic platform model
#[ubx_extend]
#[ubx(from_unchecked, into_raw, rest_error)]
#[repr(u8)]
#[derive(Debug, Copy, Clone, PartialEq)]
pub enum CfgNav5DynModel {
    Portable = 0,
    Stationary = 2,
    Pedestrian = 3,
    Automotive = 4,
    Sea = 5,
    AirborneWithLess1gAcceleration = 6,
    AirborneWithLess2gAcceleration = 7,
    AirborneWith4gAcceleration = 8,
    /// not supported in protocol versions less than 18
    WristWornWatch = 9,
    /// supported in protocol versions 19.2
    Bike = 10,
}

impl Default for CfgNav5DynModel {
    fn default() -> Self {
        Self::AirborneWith4gAcceleration
    }
}

/// Position Fixing Mode
#[ubx_extend]
#[ubx(from_unchecked, into_raw, rest_error)]
#[repr(u8)]
#[derive(Debug, Copy, Clone, PartialEq)]
pub enum CfgNav5FixMode {
    Only2D = 1,
    Only3D = 2,
    Auto2D3D = 3,
}

impl Default for CfgNav5FixMode {
    fn default() -> Self {
        CfgNav5FixMode::Auto2D3D
    }
}

/// UTC standard to be used
#[ubx_extend]
#[ubx(from_unchecked, into_raw, rest_error)]
#[repr(u8)]
#[derive(Debug, Copy, Clone, PartialEq)]
pub enum CfgNav5UtcStandard {
    /// receiver selects based on GNSS configuration (see GNSS timebases)
    Automatic = 0,
    /// UTC as operated by the U.S. NavalObservatory (USNO);
    /// derived from GPStime
    Usno = 3,
    /// UTC as operated by the former Soviet Union; derived from GLONASS time
    UtcSu = 6,
    /// UTC as operated by the National TimeService Center, China;
    /// derived from BeiDou time
    UtcChina = 7,
}

impl Default for CfgNav5UtcStandard {
    fn default() -> Self {
        Self::Automatic
    }
}

#[derive(Clone, Copy)]
#[repr(transparent)]
struct ScaleBack<T: FloatCore + FromPrimitive + ToPrimitive>(T);

impl<T: FloatCore + FromPrimitive + ToPrimitive> ScaleBack<T> {
    fn as_i32(self, x: T) -> i32 {
        let x = (x * self.0).round();
        if x < T::from_i32(i32::min_value()).unwrap() {
            i32::min_value()
        } else if x > T::from_i32(i32::max_value()).unwrap() {
            i32::max_value()
        } else {
            x.to_i32().unwrap()
        }
    }

    fn as_u32(self, x: T) -> u32 {
        let x = (x * self.0).round();
        if !x.is_sign_negative() {
            if x <= T::from_u32(u32::max_value()).unwrap() {
                x.to_u32().unwrap()
            } else {
                u32::max_value()
            }
        } else {
            0
        }
    }

    fn as_u16(self, x: T) -> u16 {
        let x = (x * self.0).round();
        if !x.is_sign_negative() {
            if x <= T::from_u16(u16::max_value()).unwrap() {
                x.to_u16().unwrap()
            } else {
                u16::max_value()
            }
        } else {
            0
        }
    }

    fn as_u8(self, x: T) -> u8 {
        let x = (x * self.0).round();
        if !x.is_sign_negative() {
            if x <= T::from_u8(u8::max_value()).unwrap() {
                x.to_u8().unwrap()
            } else {
                u8::max_value()
            }
        } else {
            0
        }
    }
}

/// Navigation Engine Expert Settings
#[ubx_packet_recv_send]
#[ubx(
    class = 0x06,
    id = 0x23,
    fixed_payload_len = 40,
    flags = "default_for_builder"
)]
struct CfgNavX5 {
    /// Only version 2 supported
    version: u16,

    /// Only the masked parameters will be applied
    #[ubx(map_type = CfgNavX5Params1)]
    mask1: u16,

    #[ubx(map_type = CfgNavX5Params2)]
    mask2: u32,

    /// Reserved
    reserved1: [u8; 2],

    /// Minimum number of satellites for navigation
    min_svs: u8,

    ///Maximum number of satellites for navigation
    max_svs: u8,

    /// Minimum satellite signal level for navigation
    min_cno_dbhz: u8,

    /// Reserved
    reserved2: u8,

    /// initial fix must be 3D
    ini_fix_3d: u8,

    /// Reserved
    reserved3: [u8; 2],

    /// issue acknowledgements for assistance message input
    ack_aiding: u8,

    /// GPS week rollover number
    wkn_rollover: u16,

    /// Permanently attenuated signal compensation
    sig_atten_comp_mode: u8,

    /// Reserved
    reserved4: u8,
    reserved5: [u8; 2],
    reserved6: [u8; 2],

    /// Use Precise Point Positioning (only available with the PPP product variant)
    use_ppp: u8,

    /// AssistNow Autonomous configuration
    aop_cfg: u8,

    /// Reserved
    reserved7: [u8; 2],

    /// Maximum acceptable (modeled) AssistNow Autonomous orbit error
    aop_orb_max_err: u16,

    /// Reserved
    reserved8: [u8; 4],
    reserved9: [u8; 3],

    /// Enable/disable ADR/UDR sensor fusion
    use_adr: u8,
}

#[ubx_extend_bitflags]
#[ubx(from, into_raw, rest_reserved)]
bitflags! {
    /// `CfgNavX51` parameters bitmask
    #[derive(Default)]
    pub struct CfgNavX5Params1: u16 {
        /// apply min/max SVs settings
        const MIN_MAX = 0x4;
        /// apply minimum C/N0 setting
        const MIN_CNO = 0x8;
        /// apply initial 3D fix settings
        const INITIAL_3D_FIX = 0x40;
        /// apply GPS weeknumber rollover settings
        const WKN_ROLL = 0x200;
        /// apply assistance acknowledgement settings
        const AID_ACK = 0x400;
        /// apply usePPP flag
        const USE_PPP = 0x2000;
        /// apply aopCfg (useAOP flag) and aopOrbMaxErr settings (AssistNow Autonomous)
        const AOP_CFG = 0x4000;
    }
}

#[ubx_extend_bitflags]
#[ubx(from, into_raw, rest_reserved)]
bitflags! {
    /// `CfgNavX5Params2` parameters bitmask
    #[derive(Default)]
    pub struct CfgNavX5Params2: u32 {
        ///  apply ADR/UDR sensor fusion on/off setting
        const USE_ADR = 0x40;
        ///  apply signal attenuation compensation feature settings
        const USE_SIG_ATTEN_COMP = 0x80;
    }
}

/// GNSS Assistance ACK UBX-MGA-ACK
#[ubx_packet_recv]
#[ubx(class = 0x13, id = 0x60, fixed_payload_len = 8)]
struct MgaAck {
    /// Type of acknowledgment: 0 -> not used, 1 -> accepted
    ack_type: u8,

    /// Version 0
    version: u8,

    /// Provides greater information on what the receiver chose to do with the message contents.
    /// See [MsgAckInfoCode].
    #[ubx(map_type = MsgAckInfoCode)]
    info_code: u8,

    /// UBX message ID of the acknowledged message
    msg_id: u8,

    /// The first 4 bytes of the acknowledged message's payload
    msg_payload_start: [u8; 4],
}

#[ubx_extend]
#[ubx(from, rest_reserved)]
#[repr(u8)]
#[derive(Debug, Copy, Clone, PartialEq)]
pub enum MsgAckInfoCode {
    Accepted = 0,
    RejectedNoTime = 1,
    RejectedBadVersion = 2,
    RejectedBadSize = 3,
    RejectedDBStoreFailed = 4,
    RejectedNotReady = 5,
    RejectedUnknownType = 6,
}

/// Hardware status
#[ubx_packet_recv]
#[ubx(class = 0x0a, id = 0x09, fixed_payload_len = 60)]
struct MonHw {
    pin_sel: u32,
    pin_bank: u32,
    pin_dir: u32,
    pin_val: u32,
    noise_per_ms: u16,
    agc_cnt: u16,
    #[ubx(map_type = AntennaStatus)]
    a_status: u8,
    #[ubx(map_type = AntennaPower)]
    a_power: u8,
    flags: u8,
    reserved1: u8,
    used_mask: u32,
    vp: [u8; 17],
    jam_ind: u8,
    reserved2: [u8; 2],
    pin_irq: u32,
    pull_h: u32,
    pull_l: u32,
}

#[ubx_extend]
#[ubx(from, rest_reserved)]
#[repr(u8)]
#[derive(Debug, Copy, Clone, PartialEq)]
pub enum AntennaStatus {
    Init = 0,
    DontKnow = 1,
    Ok = 2,
    Short = 3,
    Open = 4,
}

#[ubx_extend]
#[ubx(from, rest_reserved)]
#[repr(u8)]
#[derive(Debug, Copy, Clone, PartialEq)]
pub enum AntennaPower {
    Off = 0,
    On = 1,
    DontKnow = 2,
}

pub struct MonVerExtensionIter<'a> {
    data: &'a [u8],
    offset: usize,
}

impl<'a> core::iter::Iterator for MonVerExtensionIter<'a> {
    type Item = &'a str;

    fn next(&mut self) -> Option<Self::Item> {
        if self.offset < self.data.len() {
            let data = &self.data[self.offset..self.offset + 30];
            self.offset += 30;
            Some(mon_ver::convert_to_str_unchecked(data))
        } else {
            None
        }
    }
}

impl fmt::Debug for MonVerExtensionIter<'_> {
    fn fmt(&self, f: &mut fmt::Formatter<'_>) -> fmt::Result {
        f.debug_struct("MonVerExtensionIter").finish()
    }
}

/// Receiver/Software Version
#[ubx_packet_recv]
#[ubx(class = 0x0a, id = 0x04, max_payload_len = 1240)]
struct MonVer {
    #[ubx(map_type = &str, may_fail, from = mon_ver::convert_to_str_unchecked,
          is_valid = mon_ver::is_cstr_valid, get_as_ref)]
    software_version: [u8; 30],
    #[ubx(map_type = &str, may_fail, from = mon_ver::convert_to_str_unchecked,
          is_valid = mon_ver::is_cstr_valid, get_as_ref)]
    hardware_version: [u8; 10],

    /// Extended software information strings
    #[ubx(map_type = MonVerExtensionIter, may_fail,
          from = mon_ver::extension_to_iter,
          is_valid = mon_ver::is_extension_valid)]
    extension: [u8; 0],
}

mod mon_ver {
    use super::MonVerExtensionIter;

    pub(crate) fn convert_to_str_unchecked(bytes: &[u8]) -> &str {
        let null_pos = bytes
            .iter()
            .position(|x| *x == 0)
            .expect("is_cstr_valid bug?");
        core::str::from_utf8(&bytes[0..null_pos])
            .expect("is_cstr_valid should have prevented this code from running")
    }

    pub(crate) fn is_cstr_valid(bytes: &[u8]) -> bool {
        let null_pos = match bytes.iter().position(|x| *x == 0) {
            Some(pos) => pos,
            None => {
                return false;
            }
        };
        core::str::from_utf8(&bytes[0..null_pos]).is_ok()
    }

    pub(crate) fn is_extension_valid(payload: &[u8]) -> bool {
        if payload.len() % 30 == 0 {
            for chunk in payload.chunks(30) {
                if !is_cstr_valid(chunk) {
                    return false;
                }
            }
            true
        } else {
            false
        }
    }

    pub(crate) fn extension_to_iter(payload: &[u8]) -> MonVerExtensionIter {
        MonVerExtensionIter {
            data: payload,
            offset: 0,
        }
    }
}

#[ubx_packet_recv]
#[ubx(class = 0x02, id = 0x32, fixed_payload_len = 8)]
struct RxmRtcm {
    version: u8,
    flags: u8,
    sub_type: u16,
    ref_station: u16,
    msg_type: u16,
}

#[ubx_packet_recv]
#[ubx(class = 0x10, id = 0x02, fixed_payload_len = 16)]
struct EsfMeas {
    time_tag: u32,
    flags: u16,
    id: u16,
    /// flags >> 11 & 0x1F
    data: u32,
    /// flags & 0x8
    calib_tag: u32,
}

// #[ubx_packet_recv]
// #[ubx(class = 0x10, id = 0x03, fixed_payload_len = 16)]
// struct EsfRaw {
//     msss: u32,
// }

#[ubx_packet_recv]
#[ubx(class = 0x01, id = 0x05, fixed_payload_len = 32)]
struct NavAtt {
    itow: u32,
    version: u8,
    reserved1: [u8; 3],
    #[ubx(map_type = f64, scale = 1e-5, alias = vehicle_roll)]
    roll: i32,
    #[ubx(map_type = f64, scale = 1e-5, alias = vehicle_pitch)]
    pitch: i32,
    #[ubx(map_type = f64, scale = 1e-5, alias = vehicle_heading)]
    heading: i32,
    #[ubx(map_type = f64, scale = 1e-5, alias = vehicle_roll_accuracy)]
    acc_roll: u32,
    #[ubx(map_type = f64, scale = 1e-5, alias = vehicle_pitch_accuracy)]
    acc_pitch: u32,
    #[ubx(map_type = f64, scale = 1e-5, alias = vehicle_heading_accuracy)]
    acc_heading: u32,
}

#[ubx_packet_recv]
#[ubx(class = 0x01, id = 0x22, fixed_payload_len = 20)]
struct NavClock {
    itow: u32,
    clk_b: i32,
    clk_d: i32,
    t_acc: u32,
    f_acc: u32,
}

<<<<<<< HEAD
// #[ubx_packet_recv]
// #[ubx(class = 0x10, id = 0x03, fixed_payload_len = 16)]
// struct EsfRaw {
//     msss: u32,
// }
=======
#[ubx_packet_recv]
#[ubx(class = 0x01, id = 0x11, fixed_payload_len = 20)]
struct NavVelECEF {
    itow: u32,
    ecef_vx: i32,
    ecef_vy: i32,
    ecef_vz: u32,
    s_acc: u32,
}
>>>>>>> 400a3bbb

define_recv_packets!(
    enum PacketRef {
        _ = UbxUnknownPacketRef,
        NavPosLlh,
        NavStatus,
        NavDop,
        NavPosVelTime,
        NavSolution,
        NavVelNed,
        NavTimeUTC,
        NavSat,
        NavOdo,
        CfgOdo,
        MgaAck,
        AlpSrv,
        AckAck,
        AckNak,
        CfgPrtI2c,
        CfgPrtSpi,
        CfgPrtUart,
        CfgNav5,
        CfgAnt,
        InfError,
        InfWarning,
        InfNotice,
        InfTest,
        InfDebug,
        MonVer,
        MonHw,
        RxmRtcm,
        EsfMeas,
        NavAtt,
        NavClock,
        NavVelECEF,
    }
);<|MERGE_RESOLUTION|>--- conflicted
+++ resolved
@@ -2016,13 +2016,12 @@
     f_acc: u32,
 }
 
-<<<<<<< HEAD
 // #[ubx_packet_recv]
 // #[ubx(class = 0x10, id = 0x03, fixed_payload_len = 16)]
 // struct EsfRaw {
 //     msss: u32,
 // }
-=======
+
 #[ubx_packet_recv]
 #[ubx(class = 0x01, id = 0x11, fixed_payload_len = 20)]
 struct NavVelECEF {
@@ -2032,7 +2031,6 @@
     ecef_vz: u32,
     s_acc: u32,
 }
->>>>>>> 400a3bbb
 
 define_recv_packets!(
     enum PacketRef {
