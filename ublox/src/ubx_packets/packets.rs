--- conflicted
+++ resolved
@@ -998,7 +998,6 @@
     }
 }
 
-<<<<<<< HEAD
 /// TP5: "Time Pulse" Config frame (32.10.38.4)
 #[ubx_packet_recv_send]
 #[ubx(
@@ -1057,7 +1056,9 @@
 impl Default for CfgTp5TimePulseMode {
     fn default() -> Self {
         Self::TimePulse
-=======
+    }
+}
+
 /// Time MODE2 Config Frame (32.10.36.1)
 /// only available on `timing` receivers
 #[ubx_packet_recv_send]
@@ -1193,7 +1194,6 @@
         const SURVEY_IN = 0x02;
         /// True ARP position is required in `FixedMode`
         const FIXED_MODE = 0x04;
->>>>>>> e80f2cbd
     }
 }
 
@@ -1201,7 +1201,6 @@
 #[ubx(from, into_raw, rest_reserved)]
 bitflags! {
     #[derive(Default)]
-<<<<<<< HEAD
     pub struct CfgTp5Flags: u32 {
         // Enables time pulse
         const ACTIVE = 0x01;
@@ -1246,12 +1245,17 @@
         /// and switch back to FreqPeriodLock and PulseLenRatio
         /// when time gets inaccurate
         const SYNC_MODE_1 = 0x2000;
-=======
+    }
+}
+
+#[ubx_extend_bitflags]
+#[ubx(from, into_raw, rest_reserved)]
+bitflags! {
+    #[derive(Default)]
     pub struct CfgTmode3Flags: u8 {
         /// Set if position is given in Lat/Lon/Alt,
         /// ECEF coordinates being used otherwise
         const LLA = 0x01;
->>>>>>> e80f2cbd
     }
 }
 
@@ -1959,7 +1963,17 @@
 struct ScaleBack<T: FloatCore + FromPrimitive + ToPrimitive>(T);
 
 impl<T: FloatCore + FromPrimitive + ToPrimitive> ScaleBack<T> {
-<<<<<<< HEAD
+    fn as_i8(self, x: T) -> i8 {
+        let x = (x * self.0).round();
+        if x < T::from_i8(i8::min_value()).unwrap() {
+            i8::min_value()
+        } else if x > T::from_i8(i8::max_value()).unwrap() {
+            i8::max_value()
+        } else {
+            x.to_i8().unwrap()
+        }
+    }
+
     fn as_i16(self, x: T) -> i16 {
         let x = (x * self.0).round();
         if x < T::from_i16(i16::min_value()).unwrap() {
@@ -1968,16 +1982,6 @@
             i16::max_value()
         } else {
             x.to_i16().unwrap()
-=======
-    fn as_i8(self, x: T) -> i8 {
-        let x = (x * self.0).round();
-        if x < T::from_i8(i8::min_value()).unwrap() {
-            i8::min_value()
-        } else if x > T::from_i8(i8::max_value()).unwrap() {
-            i8::max_value()
-        } else {
-            x.to_i8().unwrap()
->>>>>>> e80f2cbd
         }
     }
 
@@ -2658,12 +2662,9 @@
         CfgPrtUart,
         CfgNav5,
         CfgAnt,
-<<<<<<< HEAD
-        CfgTp5,
-=======
         CfgTmode2,
         CfgTmode3,
->>>>>>> e80f2cbd
+        CfgTp5,
         InfError,
         InfWarning,
         InfNotice,
