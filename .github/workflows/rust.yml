--- conflicted
+++ resolved
@@ -27,12 +27,6 @@
         override: true
         components: rustfmt, clippy
     - name: Build
-<<<<<<< HEAD
-      run: cargo build --all-features --verbose
-    - name: Run tests
-      run: cargo test --all-features --verbose
-=======
       run: cargo build --verbose ${{ matrix.feature-args }}
     - name: Run tests
-      run: cargo test --verbose ${{ matrix.feature-args }}
->>>>>>> f6cbd4c4
+      run: cargo test --verbose ${{ matrix.feature-args }}